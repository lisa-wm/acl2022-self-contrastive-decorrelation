--- conflicted
+++ resolved
@@ -338,21 +338,16 @@
 
     # LISA add loss component
     print(f'---> feature STD: {features_std:.2f}')
-    # LISA add loss component
     uncertainty_regularizer = STDCapRegularizer(
         features, features_std, cls.model_args.lambda_unc
     )
     uncertainty_penalty = uncertainty_regularizer.loss()
     if torch.cuda.is_available():
-<<<<<<< HEAD
         uncertainty_penalty = uncertainty_penalty.cuda()
     print(f'---> loss SCD: {loss:.2f}, loss OURS: {uncertainty_penalty:.2f}')
     loss += cls.model_args.alpha_unc * uncertainty_penalty
-=======
-        loss_unc = loss_unc.cuda()
     print(f'---> loss SCD: {loss:.2f}, loss OURS: {loss_unc:.2f}')
     loss += cls.model_args.lambda_unc * loss_unc
->>>>>>> 6bf391e9
     print(f'---> total loss: {loss:.2f}')
 
     if not return_dict:
